<<<<<<< HEAD
import React from "react";
import HomePage from "./components/HomePage";
=======
import React, { useState, ChangeEvent, FormEvent } from "react";
import './components/UploadForm.css';
import AdminDashboard from './components/AdminDashboard';
 // optional if you want to style it

interface FormData {
  link: string;
  topic: string;
  description: string;
  uploader: string;
}

const UploadForm: React.FC = () => {
  const [formData, setFormData] = useState<FormData>({
    link: "",
    topic: "",
    description: "",
    uploader: "",
  });
    
    const App: React.FC = () => {
  return <AdminDashboard />;
};

  const handleChange = (e: ChangeEvent<HTMLInputElement | HTMLTextAreaElement>) => {
    const { name, value } = e.target;
    setFormData((prev) => ({ ...prev, [name]: value }));
  };

  const handleSubmit = (e: FormEvent) => {
    e.preventDefault();
    console.log("Form submitted:", formData);
    alert("Form submitted successfully!");
  };
>>>>>>> b3401558

const App: React.FC = () => {
  return (
<<<<<<< HEAD
    <div className="App">
      <HomePage />
    </div>
  );
};

export default App;
=======
    <div className="upload-form-container">
      <h1>Welcome to Link Upload</h1>
      <p className="form-description">
        Submit a useful link with its topic, description, and your name.
      </p>

      <form className="upload-form" onSubmit={handleSubmit}>
        <label>
          Link:
          <input
            type="text"
            name="link"
            value={formData.link}
            onChange={handleChange}
            required
          />
        </label>

        <label>
          Topic:
          <input
            type="text"
            name="topic"
            value={formData.topic}
            onChange={handleChange}
            required
          />
        </label>

        <label>
          Description:
          <textarea
            name="description"
            value={formData.description}
            onChange={handleChange}
            required
          />
        </label>

        <label>
          Uploader:
          <input
            type="text"
            name="uploader"
            value={formData.uploader}
            onChange={handleChange}
            required
          />
        </label>

        <button type="submit">Submit Link</button>
      </form>
    </div>
  );
};

export default UploadForm;
// export default App;
>>>>>>> b3401558
<|MERGE_RESOLUTION|>--- conflicted
+++ resolved
@@ -1,7 +1,7 @@
-<<<<<<< HEAD
+
 import React from "react";
 import HomePage from "./components/HomePage";
-=======
+
 import React, { useState, ChangeEvent, FormEvent } from "react";
 import './components/UploadForm.css';
 import AdminDashboard from './components/AdminDashboard';
@@ -36,11 +36,11 @@
     console.log("Form submitted:", formData);
     alert("Form submitted successfully!");
   };
->>>>>>> b3401558
+
 
 const App: React.FC = () => {
   return (
-<<<<<<< HEAD
+
     <div className="App">
       <HomePage />
     </div>
@@ -48,7 +48,7 @@
 };
 
 export default App;
-=======
+
     <div className="upload-form-container">
       <h1>Welcome to Link Upload</h1>
       <p className="form-description">
@@ -107,4 +107,3 @@
 
 export default UploadForm;
 // export default App;
->>>>>>> b3401558
