"use client"

import { motion } from "framer-motion";
import { Search } from "lucide-react";
import { useCallback, useEffect, useRef, useState } from "react";
import { useNavigate } from "react-router-dom";
import { useAuth } from "../../hooks/useAuth";
import { useTheme } from "../../hooks/useTheme";
import ApiService, { Link } from "../../services/api";
import LinkCard from '../../components/LinkCard';

export default function DashboardPage() {
  const [query, setQuery] = useState<string>("")
  const [links, setLinks] = useState<Link[]>([])
  const [filteredLinks, setFilteredLinks] = useState<Link[]>([])
  const [isSearchFocused, setIsSearchFocused] = useState(false)
  const [isLoading, setIsLoading] = useState(true)
  const [, setError] = useState<string | null>(null)
  const searchInputRef = useRef<HTMLInputElement>(null)
  const auth = useAuth()
  const { isDark } = useTheme()
  const navigate = useNavigate()

  const fetchLinks = useCallback(async () => {
    try {
      setIsLoading(true);
      const data = await ApiService.getAllLinks();
      setLinks(data);
      setFilteredLinks(data);
      setError(null);
    } catch (error) {
      if (error instanceof Error && error.message.includes('unauthorized')) {
        navigate('/login');
      } else {
        setError(error instanceof Error ? error.message : 'Failed to fetch links');
      }
    } finally {
      setIsLoading(false);
    }
  }, [navigate]);

  useEffect(() => {
    fetchLinks();
  }, [fetchLinks]);

  // Handle search
  useEffect(() => {
    if (!links) return; // Guard against null links
    
    const timer = setTimeout(() => {
      if (query) {
        const results = links.filter(
          (link) =>
            link.title.toLowerCase().includes(query.toLowerCase()) ||
            link.description.toLowerCase().includes(query.toLowerCase())
        );
        setFilteredLinks(results);
      } else {
        setFilteredLinks(links);
      }
    }, 300);

    return () => clearTimeout(timer);
  }, [query, links]);

  const handleSearch = (searchQuery: string) => {
    setQuery(searchQuery);
  };

<<<<<<< HEAD
  const handleLinkClick = async (id: string, url: string) => {
    try {
      await ApiService.incrementLinkClick(id);
      // Fetch updated link
      const updatedLink = await ApiService.getLinkById(id);
      setLinks((prev) => prev.map((l) => l.id === id ? updatedLink : l));
      setFilteredLinks((prev) => prev.map((l) => l.id === id ? updatedLink : l));
      window.open(url, '_blank', 'noopener,noreferrer');
    } catch (error) {
      console.error('Error incrementing click count:', error);
      window.open(url, '_blank', 'noopener,noreferrer');
    }
  };

=======
>>>>>>> 1070c8cc
  const handleDeleteLink = async (id: string) => {
    try {
      await ApiService.deleteLink(id);
      setLinks((prev) => prev.filter((l) => l.id !== id));
      setFilteredLinks((prev) => prev.filter((l) => l.id !== id));
    } catch (error) {
      console.error('Failed to delete link:', error);
      // Optionally show a toast or error message here
    }
  };

  return (
    <div className="w-full min-h-screen p-6">
      <div className="max-w-7xl mx-auto">
        {/* Welcome Section */}
        <motion.div
          initial={{ opacity: 0, y: -20 }}
          animate={{ opacity: 1, y: 0 }}
          transition={{ duration: 0.5 }}
          className="text-center mb-16"
        >
          <h1 className={`text-5xl font-bold mb-3 bg-gradient-to-r from-purple-600 to-pink-500 bg-clip-text text-transparent`}>
            Welcome back, {auth?.user?.username}!
          </h1>
          <p className={`text-xl ${isDark ? "text-gray-300" : "text-gray-600"}`}>
            Your personal link management dashboard
          </p>
        </motion.div>

        {/* Search Bar */}
        <div className="mb-10">
          <div className="relative">
            <input
              ref={searchInputRef}
              type="text"
              value={query}
              onChange={(e) => handleSearch(e.target.value)}
              onFocus={() => setIsSearchFocused(true)}
              onBlur={() => setIsSearchFocused(false)}
              placeholder="Search links by title or description..."
              className={`
                w-full px-6 py-4 rounded-2xl transition-all duration-300
                ${isDark
                  ? 'bg-gray-800/50 text-white placeholder-gray-500 focus:bg-gray-800'
                  : 'bg-gray-100/50 text-gray-900 placeholder-gray-400 focus:bg-white'
                }
                ${isSearchFocused
                  ? isDark
                    ? 'shadow-lg shadow-purple-500/10'
                    : 'shadow-lg shadow-purple-500/5'
                  : ''
                }
              `}
            />
            <Search
              className={`absolute right-6 top-1/2 transform -translate-y-1/2 ${
                isDark ? 'text-gray-500' : 'text-gray-400'
              }`}
              size={20}
            />
          </div>
        </div>

        {/* Links Grid */}
        <div className="grid grid-cols-1 md:grid-cols-2 lg:grid-cols-3 gap-6">
          {isLoading ? (
            <div className="col-span-full text-center py-12 text-gray-500 dark:text-gray-400">
              Loading links...
            </div>
          ) : filteredLinks.length === 0 ? (
            <div className="col-span-full text-center py-12 text-gray-500 dark:text-gray-400">
              {query ? "No matching links found" : "No links found"}
            </div>
          ) : (
            filteredLinks.map((link, index) => (
              <motion.div
                key={link.id}
                initial={{ opacity: 0, y: 20 }}
                animate={{ opacity: 1, y: 0 }}
                transition={{ delay: index * 0.1 }}
                className={`rounded-2xl overflow-hidden border transition-all duration-300 hover:shadow-xl ${
                  isDark
                    ? "bg-gray-800/50 border-gray-700 hover:border-purple-500/30"
                    : "bg-gray-100/60 border-gray-200/60 hover:border-purple-400/20"
                }`}
              >
                <LinkCard
                  link={link}
                  currentUser={auth?.user ? { id: auth.user.id, username: auth.user.username } : null}
                  onDelete={handleDeleteLink}
                  onClick={handleLinkClick}
                />
              </motion.div>
            ))
          )}
        </div>
      </div>
    </div>
  );
} <|MERGE_RESOLUTION|>--- conflicted
+++ resolved
@@ -67,7 +67,6 @@
     setQuery(searchQuery);
   };
 
-<<<<<<< HEAD
   const handleLinkClick = async (id: string, url: string) => {
     try {
       await ApiService.incrementLinkClick(id);
@@ -81,9 +80,7 @@
       window.open(url, '_blank', 'noopener,noreferrer');
     }
   };
-
-=======
->>>>>>> 1070c8cc
+  
   const handleDeleteLink = async (id: string) => {
     try {
       await ApiService.deleteLink(id);
