{
  "name": "links-sphere",
  "private": true,
  "version": "0.0.1",
  "type": "module",
  "scripts": {
    "dev": "vite",
    "build": "tsc -b && vite build",
    "lint": "eslint .",
    "preview": "vite preview"
  },
  "dependencies": {
<<<<<<< HEAD
    "react": "^19.1.0",
    "react-dom": "^19.0.0"
=======
    "lucide-react": "^0.487.0",
    "react": "^18.2.0",
    "react-dom": "^18.2.0"
>>>>>>> 35892bc9
  },
  "devDependencies": {
    "@eslint/js": "^8.56.0",
    "@types/react": "^18.2.64",
    "@types/react-dom": "^18.2.21",
    "@vitejs/plugin-react-swc": "^3.5.0",
    "autoprefixer": "^10.4.18",
    "eslint": "^8.57.0",
    "eslint-plugin-react-hooks": "^4.6.0",
    "eslint-plugin-react-refresh": "^0.4.5",
    "globals": "^13.24.0",
    "postcss": "^8.4.35",
    "tailwindcss": "^3.4.1",
    "typescript": "^4.9.5",
    "typescript-eslint": "^7.1.1",
    "vite": "^5.1.5"
  }
}<|MERGE_RESOLUTION|>--- conflicted
+++ resolved
@@ -10,14 +10,11 @@
     "preview": "vite preview"
   },
   "dependencies": {
-<<<<<<< HEAD
-    "react": "^19.1.0",
-    "react-dom": "^19.0.0"
-=======
+t-dom": "^19.0.0"
     "lucide-react": "^0.487.0",
     "react": "^18.2.0",
     "react-dom": "^18.2.0"
->>>>>>> 35892bc9
+
   },
   "devDependencies": {
     "@eslint/js": "^8.56.0",
